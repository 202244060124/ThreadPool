--- conflicted
+++ resolved
@@ -91,11 +91,7 @@
 auto ThreadPool::enqueue(F&& f, Args&&... args)
     -> std::future<typename std::result_of<F(Args...)>::type>
 {
-<<<<<<< HEAD
-    typedef typename std::result_of<F(Args...)>::type return_type;
-=======
     using return_type = typename std::result_of<F(Args...)>::type;
->>>>>>> 9a42ec13
 
     auto task = std::make_shared< std::packaged_task<return_type()> >(
             std::bind(std::forward<F>(f), std::forward<Args>(args)...)
@@ -123,11 +119,7 @@
         stop = true;
     }
     condition.notify_all();
-<<<<<<< HEAD
-    for(std::thread & worker: workers)
-=======
     for(std::thread &worker: workers)
->>>>>>> 9a42ec13
         worker.join();
 }
 
